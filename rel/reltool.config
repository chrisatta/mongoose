--- conflicted
+++ resolved
@@ -63,13 +63,9 @@
        {app, folsom, [{incl_cond, include}]},
        {app, mochijson2, [{incl_cond, include}]},
        {app, syntax_tools, [{incl_cond, include}]},
-<<<<<<< HEAD
-       {app, alarms, [{incl_cond, include}]},
-       {app, seestar, [{incl_cond, include}]}
-=======
+       {app, seestar, [{incl_cond, include}]},
        {app, p1_cache_tab, [{incl_cond, include}]},
        {app, alarms, [{incl_cond, include}]}
->>>>>>> e1d6b1ab
       ]}.
 
 {target_dir, "mongooseim"}.
