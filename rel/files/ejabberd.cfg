--- conflicted
+++ resolved
@@ -292,11 +292,7 @@
 %%
 %% MySQL server:
 %%
-<<<<<<< HEAD
 {{odbc_server}}
-=======
-%{odbc_server, {mysql, "localhost", "ejabberd", "ejabberd", "%ODBC_PASSWORD%"}}.
->>>>>>> 4fa8bfc9
 %%
 %% If you want to specify the port:
 %%{odbc_server, {mysql, "server", 1234, "database", "username", "password"}}.
