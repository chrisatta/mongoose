-module(muc_light_SUITE).

-include_lib("escalus/include/escalus.hrl").
-include_lib("escalus/include/escalus_xmlns.hrl").
-include_lib("common_test/include/ct.hrl").
-include_lib("exml/include/exml.hrl").
<<<<<<< HEAD
-include_lib("eunit/include/eunit.hrl").
=======
-include("mam_helper.hrl").
>>>>>>> 6433bca7

-export([ % service
         removing_users_from_server_triggers_room_destruction/1
        ]).
-export([ % entity
         disco_service/1,
         disco_features/1,
         disco_features_with_mam/1,
         disco_info/1,
         disco_info_with_mam/1,
         disco_rooms/1,
         disco_rooms_empty_page_1/1,
         disco_rooms_empty_page_infinity/1,
         disco_rooms_created_page_1/1,
         disco_rooms_created_page_infinity/1,
         disco_rooms_rsm/1,
         rooms_in_rosters/1,
         rooms_in_rosters_doesnt_break_disco_info/1,
         no_roomname_in_schema_doesnt_break_disco_and_roster/1,
         unauthorized_stanza/1
    ]).
-export([ % occupant
         send_message/1,
         change_subject/1,
         change_roomname/1,
         all_can_configure/1,
         set_config_deny/1,
         get_room_config/1,
         custom_default_config_works/1,
         get_room_occupants/1,
         get_room_info/1,
         leave_room/1,
         change_other_aff_deny/1
        ]).
-export([ % owner
         create_room/1,
         create_room_unique/1,
         create_room_with_equal_occupants/1,
         create_existing_room_deny/1,
         destroy_room/1,
         destroy_room_get_disco_items_empty/1,
         destroy_room_get_disco_items_one_left/1,
         set_config/1,
         set_config_with_custom_schema/1,
         deny_config_change_that_conflicts_with_schema/1,
         assorted_config_doesnt_lead_to_duplication/1,
         remove_and_add_users/1,
         explicit_owner_change/1,
         implicit_owner_change/1,
         edge_case_owner_change/1,
         adding_wrongly_named_user_triggers_infinite_loop/1
        ]).
-export([ % limits
         rooms_per_user/1,
         max_occupants/1
        ]).
-export([ % blocking
         manage_blocklist/1,
         block_room/1,
         block_user/1,
         blocking_disabled/1
        ]).

-export([all/0, groups/0, suite/0,
         init_per_suite/1, end_per_suite/1,
         init_per_group/2, end_per_group/2,
         init_per_testcase/2, end_per_testcase/2]).

-import(escalus_ejabberd, [rpc/3]).
-import(muc_helper, [foreach_occupant/3, foreach_recipient/2]).
-import(distributed_helper, [subhost_pattern/1]).
-import(domain_helper, [host_type/0]).
-import(muc_light_helper, [
                           bin_aff_users/1,
                           gc_message_verify_fun/3,
                           lbin/1,
                           room_bin_jid/1,
                           verify_aff_bcast/2,
                           verify_aff_bcast/3,
                           verify_aff_users/2,
                           kv_el/2,
                           stanza_create_room/3,
                           create_room/6,
                           stanza_aff_set/2,
                           default_config/0,
                           user_leave/3,
                           set_mod_config/3,
                           stanza_blocking_set/1
]).

-include("muc_light.hrl").

-define(ROOM, <<"testroom">>).
-define(ROOM2, <<"testroom2">>).

-define(MUCHOST, (muc_light_helper:muc_host())).

-define(CHECK_FUN, fun mod_muc_light_room:participant_limit_check/2).
-define(BACKEND, mod_muc_light_db_backend).

-type ct_aff_user() :: {EscalusClient :: escalus:client(), Aff :: atom()}.
-type ct_aff_users() :: [ct_aff_user()].
-type ct_block_item() :: muc_light_helper:ct_block_item().
-type verify_fun() :: muc_helper:verify_fun().
-type xmlel() :: exml:element().

-define(DEFAULT_AFF_USERS, [{Alice, owner}, {Bob, member}, {Kate, member}]).

%%--------------------------------------------------------------------
%% Suite configuration
%%--------------------------------------------------------------------

all() ->
    [
     {group, service},
     {group, entity},
     {group, occupant},
     {group, owner},
     {group, blocking},
     {group, limits}
    ].

groups() ->
    G = [
         {service, [sequence], [
                                removing_users_from_server_triggers_room_destruction
                               ]},
         {entity, [sequence], [
                               disco_service,
                               disco_features,
                               disco_features_with_mam,
                               disco_info,
                               disco_info_with_mam,
                               disco_rooms,
                               disco_rooms_rsm,
                               disco_rooms_created_page_1,
                               disco_rooms_created_page_infinity,
                               disco_rooms_empty_page_infinity,
                               disco_rooms_empty_page_1,
                               unauthorized_stanza,
                               rooms_in_rosters,
                               rooms_in_rosters_doesnt_break_disco_info,
                               no_roomname_in_schema_doesnt_break_disco_and_roster
                              ]},
         {occupant, [sequence], [
                                 send_message,
                                 change_subject,
                                 change_roomname,
                                 all_can_configure,
                                 set_config_deny,
                                 get_room_config,
                                 custom_default_config_works,
                                 get_room_occupants,
                                 get_room_info,
                                 leave_room,
                                 change_other_aff_deny
                                ]},
         {owner, [sequence], [
                              create_room,
                              create_room_unique,
                              create_room_with_equal_occupants,
                              create_existing_room_deny,
                              destroy_room,
                              destroy_room_get_disco_items_empty,
                              destroy_room_get_disco_items_one_left,
                              set_config,
                              set_config_with_custom_schema,
                              deny_config_change_that_conflicts_with_schema,
                              assorted_config_doesnt_lead_to_duplication,
                              remove_and_add_users,
                              explicit_owner_change,
                              implicit_owner_change,
                              edge_case_owner_change,
                              adding_wrongly_named_user_triggers_infinite_loop
                             ]},
         {limits, [sequence], [
                               rooms_per_user,
                               max_occupants
                              ]},
         {blocking, [sequence], [
                                 manage_blocklist,
                                 block_room,
                                 block_user,
                                 blocking_disabled
                                ]}
        ],
    ct_helper:repeat_all_until_all_ok(G).

suite() ->
    escalus:suite().

%%--------------------------------------------------------------------
%% Init & teardown
%%--------------------------------------------------------------------

init_per_suite(Config) ->
    HostType = host_type(),
    {ok, _} = dynamic_modules:restart(HostType, mod_muc_light,
                                    [{host, subhost_pattern(muc_light_helper:muc_host_pattern())},
                                     {backend, mongoose_helper:mnesia_or_rdbms_backend()},
                                     {rooms_in_rosters, true}]),
    Config1 = escalus:init_per_suite(Config),
    escalus:create_users(Config1, escalus:get_users([alice, bob, kate, mike])).

end_per_suite(Config) ->
    HostType = host_type(),
    muc_light_helper:clear_db(),
    Config1 = escalus:delete_users(Config, escalus:get_users([alice, bob, kate, mike])),
    dynamic_modules:stop(HostType, mod_muc_light),
    escalus:end_per_suite(Config1).

init_per_group(_GroupName, Config) ->
    Config.

end_per_group(_GroupName, Config) ->
    Config.

-define(ROOM_LESS_CASES, [disco_rooms_empty_page_infinity,
                          disco_rooms_empty_page_1]).

-define(CUSTOM_CONFIG_CASES, [set_config_with_custom_schema,
                              deny_config_change_that_conflicts_with_schema,
                              no_roomname_in_schema_doesnt_break_disco_and_roster,
                              custom_default_config_works]).

init_per_testcase(removing_users_from_server_triggers_room_destruction = CN, Config) ->
    set_default_mod_config(),
    Config1 = escalus:create_users(Config, escalus:get_users([carol])),
    create_room(?ROOM, ?MUCHOST, carol, [], Config1, ver(1)),
    escalus:init_per_testcase(CN, Config1);
init_per_testcase(CaseName, Config) when CaseName =:= disco_features_with_mam;
                                         CaseName =:= disco_info_with_mam ->
    set_default_mod_config(),
    dynamic_modules:restart(host_type(), mod_mam_muc,
                          [{backend, rdbms},
                           {host, subhost_pattern(?MUCHOST)}]),
    escalus:init_per_testcase(CaseName, Config);
init_per_testcase(disco_rooms_rsm, Config) ->
    set_default_mod_config(),
    set_mod_config(rooms_per_page, 1, ?MUCHOST),
    create_room(?ROOM, ?MUCHOST, alice, [bob, kate], Config, ver(1)),
    create_room(?ROOM2, ?MUCHOST, alice, [bob, kate], Config, ver(1)),
    escalus:init_per_testcase(disco_rooms_rsm, Config);
init_per_testcase(CaseName, Config) ->
    set_default_mod_config(),
    case lists:member(CaseName, ?CUSTOM_CONFIG_CASES) of
        true -> set_custom_config(common_custom_config());
        _ -> ok
    end,
    case lists:member(CaseName, ?ROOM_LESS_CASES) of
        false -> create_room(?ROOM, ?MUCHOST, alice, [bob, kate], Config, ver(1));
        _ -> ok
    end,
    escalus:init_per_testcase(CaseName, Config).

end_per_testcase(CaseName, Config) when CaseName =:= disco_features_with_mam;
                                        CaseName =:= disco_info_with_mam ->
    muc_light_helper:clear_db(),
    dynamic_modules:stop(host_type(), mod_mam_muc),
    escalus:end_per_testcase(CaseName, Config);
end_per_testcase(CaseName, Config) ->
    case lists:member(CaseName, ?CUSTOM_CONFIG_CASES) of
        true -> set_custom_config(default_schema_definition());
        _ -> ok
    end,
    muc_light_helper:clear_db(),
    escalus:end_per_testcase(CaseName, Config).

%%--------------------------------------------------------------------
%% MUC light tests
%%--------------------------------------------------------------------

%% ---------------------- Service ----------------------

removing_users_from_server_triggers_room_destruction(Config) ->
    escalus:delete_users(Config, escalus:get_users([carol])),
    {error, not_exists} = rpc(mod_muc_light_db_backend, get_info, [{?ROOM, ?MUCHOST}]).

%% ---------------------- Disco ----------------------

disco_service(Config) ->
    escalus:story(Config, [{alice, 1}], fun(Alice) ->
            Server = escalus_client:server(Alice),
            escalus:send(Alice, escalus_stanza:service_discovery(Server)),
            Stanza = escalus:wait_for_stanza(Alice),
<<<<<<< HEAD
            Query = exml_query:subelement(Stanza, <<"query">>),
            Item = exml_query:subelement_with_attr(Query, <<"jid">>, ?MUCHOST),
            ?assertEqual(?NS_MUC_LIGHT, exml_query:attr(Item, <<"node">>)),
            escalus:assert(is_stanza_from,
              [ct:get_config({hosts, mim, domain})], Stanza)
=======
            escalus:assert(has_service, [?MUCHOST], Stanza),
            escalus:assert(is_stanza_from, [domain()], Stanza)
>>>>>>> 6433bca7
        end).

disco_features(Config) ->
    disco_features_story(Config, false).

disco_features_with_mam(Config) ->
    disco_features_story(Config, true).

disco_features_story(Config, HasMAM) ->
    escalus:story(Config, [{alice, 1}], fun(Alice) ->
            DiscoStanza = escalus_stanza:to(escalus_stanza:iq_get(?NS_DISCO_INFO, []), ?MUCHOST),
            escalus:send(Alice, DiscoStanza),
            Stanza = escalus:wait_for_stanza(Alice),
            <<"conference">> = exml_query:path(Stanza, [{element, <<"query">>},
                                                        {element, <<"identity">>},
                                                        {attr, <<"category">>}]),
            check_features(Stanza, HasMAM),
            escalus:assert(is_stanza_from, [?MUCHOST], Stanza)
        end).

disco_info(Config) ->
    disco_features_story(Config, false).

disco_info_with_mam(Config) ->
    disco_features_story(Config, true).

disco_info_story(Config, HasMAM) ->
    escalus:story(Config, [{alice, 1}], fun(Alice) ->
            DiscoStanza = escalus_stanza:to(escalus_stanza:iq_get(?NS_DISCO_INFO, []), ?ROOM),
            escalus:send(Alice, DiscoStanza),
            Stanza = escalus:wait_for_stanza(Alice),
            check_features(Stanza, HasMAM),
            escalus:assert(is_stanza_from, [?MUCHOST], Stanza)
        end).

check_features(Stanza, HasMAM) ->
    ExpectedFeatures = expected_features(HasMAM),
    ActualFeatures = exml_query:paths(Stanza, [{element, <<"query">>},
                                               {element, <<"feature">>},
                                               {attr, <<"var">>}]),
    ?assertEqual(ExpectedFeatures, ActualFeatures).

expected_features(HasMAM) ->
    MamFeatures = case HasMAM of
                      true -> mam_helper:namespaces();
                      false -> []
                  end,
    lists:sort([?NS_MUC_LIGHT | MamFeatures]).

%% The room list is empty. Rooms_per_page set to `infinity`
disco_rooms_empty_page_infinity(Config) ->
    escalus:story(Config, [{alice, 1}], fun(Alice) ->
        set_mod_config(rooms_per_page, infinity, ?MUCHOST),
        [] = get_disco_rooms(Alice)
        end).

%% The room list is empty. Rooms_per_page set to 1
disco_rooms_empty_page_1(Config) ->
    escalus:story(Config, [{alice, 1}], fun(Alice) ->
        set_mod_config(rooms_per_page, 1, ?MUCHOST),
        [] = get_disco_rooms(Alice)
        end).

%% There is one room created. Rooms_per_page set to 1
disco_rooms_created_page_1(Config) ->
    set_mod_config(rooms_per_page, 1, ?MUCHOST),
    escalus:story(Config, [{alice, 1}], fun verify_user_has_one_room/1).

%% There is one room created. Rooms_per_page set to `infinity`
disco_rooms_created_page_infinity(Config) ->
    set_mod_config(rooms_per_page, infinity, ?MUCHOST),
    escalus:story(Config, [{alice, 1}], fun verify_user_has_one_room/1).

disco_rooms(Config) ->
    escalus:story(Config, [{alice, 1}], fun(Alice) ->
            MucHost = ?MUCHOST,
            {ok, {?ROOM2, MucHost}} = create_room(?ROOM2, ?MUCHOST, kate, [], Config, ver(0)),
            %% we should get 1 room, Alice is not in the second one
            [Item] = get_disco_rooms(Alice),
            ProperJID = room_bin_jid(?ROOM),
            ProperJID = exml_query:attr(Item, <<"jid">>),
            ProperVer = ver(1),
            ProperVer = exml_query:attr(Item, <<"version">>)
        end).

disco_rooms_rsm(Config) ->
    escalus:story(Config, [{alice, 1}], fun(Alice) ->
            DiscoStanza = escalus_stanza:to(escalus_stanza:iq_get(?NS_DISCO_ITEMS, []), ?MUCHOST),
            escalus:send(Alice, DiscoStanza),
            %% we should get 1 room with RSM info
            Stanza = escalus:wait_for_stanza(Alice),
            [Item] = exml_query:paths(Stanza, [{element, <<"query">>}, {element, <<"item">>}]),
            ProperJID = room_bin_jid(?ROOM),
            ProperJID = exml_query:attr(Item, <<"jid">>),

            RSM = #xmlel{ name = <<"set">>,
                          attrs = [{<<"xmlns">>, ?NS_RSM}],
                          children = [ #xmlel{ name = <<"max">>,
                                               children = [#xmlcdata{ content = <<"10">> }] },
                                       #xmlel{ name = <<"before">> } ]  },
            DiscoStanza2 = escalus_stanza:to(
                             escalus_stanza:iq_get(?NS_DISCO_ITEMS, [RSM]), ?MUCHOST),
            escalus:send(Alice, DiscoStanza2),
            %% we should get second room
            Stanza2 = escalus:wait_for_stanza(Alice),
            [Item2] = exml_query:paths(Stanza2, [{element, <<"query">>}, {element, <<"item">>}]),
            ProperJID2 = room_bin_jid(?ROOM2),
            ProperJID2 = exml_query:attr(Item2, <<"jid">>),

            BadAfter = #xmlel{ name = <<"after">>,
                               children = [#xmlcdata{ content = <<"oops@muclight.localhost">> }] },
            RSM2 = #xmlel{ name = <<"set">>,
                          attrs = [{<<"xmlns">>, ?NS_RSM}],
                          children = [ #xmlel{ name = <<"max">>,
                                               children = [#xmlcdata{ content = <<"10">> }] },
                                       BadAfter ]  },
            DiscoStanza3 = escalus_stanza:to(
                             escalus_stanza:iq_get(?NS_DISCO_ITEMS, [RSM2]), ?MUCHOST),
            escalus:send(Alice, DiscoStanza3),
            escalus:assert(is_error, [<<"cancel">>, <<"item-not-found">>],
                           escalus:wait_for_stanza(Alice))
        end).

rooms_in_rosters(Config) ->
    escalus:story(Config, [{alice, 1}], fun(Alice) ->
            AliceU = escalus_utils:jid_to_lower(escalus_client:username(Alice)),
            AliceS = escalus_utils:jid_to_lower(escalus_client:server(Alice)),
            escalus:send(Alice, escalus_stanza:roster_get()),
            mongoose_helper:wait_until(
                fun() ->
                    distributed_helper:rpc(
                        distributed_helper:mim(),
                        mod_roster,
                        get_user_rosters_length,
                        [jid:make(AliceU, AliceS, <<>>)])
                end, 1, #{time_left => timer:seconds(10)}),
            RosterResult = escalus:wait_for_stanza(Alice),
            escalus_assert:is_roster_result(RosterResult),

            [Item] = exml_query:paths(
                       RosterResult, [{element, <<"query">>}, {element, <<"item">>}]),
            ProperJID = room_bin_jid(?ROOM),
            ProperJID = exml_query:attr(Item, <<"jid">>),
            ProperName = proplists:get_value(roomname, default_config()),
            ProperName = exml_query:attr(Item, <<"name">>),
            ProperVer = ver(1),
            ProperVer = exml_query:path(Item, [{element, <<"version">>}, cdata])
        end).

rooms_in_rosters_doesnt_break_disco_info(Config) ->
    escalus:story(Config, [{alice, 1}], fun(Alice) ->
            % Verify that room is in roster
            escalus:send(Alice, escalus_stanza:roster_get()),
            RosterResult = escalus:wait_for_stanza(Alice),
            [RosterItem] = exml_query:paths(
                       RosterResult, [{element, <<"query">>}, {element, <<"item">>}]),
            RoomJID = room_bin_jid(?ROOM),
            RoomJID = exml_query:attr(RosterItem, <<"jid">>),

            % Verify that disco#info doesn't crash when rooms are in roster
            DiscoStanza = escalus_stanza:disco_info(escalus_client:short_jid(Alice)),
            IQRes = escalus:send_iq_and_wait_for_result(Alice, DiscoStanza),
            escalus:assert(is_iq_result, IQRes)
        end).

no_roomname_in_schema_doesnt_break_disco_and_roster(Config) ->
    escalus:story(Config, [{alice, 1}], fun(Alice) ->
            [DiscoItem] = get_disco_rooms(Alice),
            ?assert_equal_extra(?ROOM, exml_query:attr(DiscoItem, <<"name">>),
                                #{elem => DiscoItem}),

            escalus:send(Alice, escalus_stanza:roster_get()),
            RosterResult = escalus:wait_for_stanza(Alice),
            [RosterItem] = exml_query:paths(
                       RosterResult, [{element, <<"query">>}, {element, <<"item">>}]),
            ?ROOM = exml_query:attr(RosterItem, <<"name">>)
        end).

unauthorized_stanza(Config) ->
    escalus:story(Config, [{alice, 1}, {kate, 1}], fun(Alice, Kate) ->
            MucHost = ?MUCHOST,
            {ok, {?ROOM2, MucHost}} = create_room(?ROOM2, ?MUCHOST, kate, [], Config, ver(0)),
            MsgStanza = escalus_stanza:groupchat_to(room_bin_jid(?ROOM2), <<"malicious">>),
            escalus:send(Alice, MsgStanza),
            escalus:assert(is_error, [<<"cancel">>, <<"item-not-found">>],
                           escalus:wait_for_stanza(Alice)),
            verify_no_stanzas([Alice, Kate])
        end).

%% ---------------------- Occupant ----------------------

send_message(Config) ->
    escalus:story(Config, [{alice, 1}, {bob, 1}, {kate, 1}], fun(Alice, Bob, Kate) ->
            Msg = <<"Heyah!">>,
            Id = <<"MyID">>,
            Stanza = escalus_stanza:set_id(
                       escalus_stanza:groupchat_to(room_bin_jid(?ROOM), Msg), Id),
            foreach_occupant([Alice, Bob, Kate], Stanza, gc_message_verify_fun(?ROOM, Msg, Id))
        end).

change_subject(Config) ->
    escalus:story(Config, [{alice, 1}, {bob, 1}, {kate, 1}], fun(Alice, Bob, Kate) ->
            ConfigChange = [{<<"subject">>, <<"new subject">>}],
            Stanza = stanza_config_set(?ROOM, ConfigChange),
            foreach_occupant([Alice, Bob, Kate], Stanza, config_msg_verify_fun(ConfigChange))
        end).

change_roomname(Config) ->
    escalus:story(Config, [{alice, 1}], fun(Alice) ->
        %% change room name
        ConfigChange = [{<<"roomname">>, <<"new_test_room">>}],
        Stanza = stanza_config_set(?ROOM, ConfigChange),
        escalus:send(Alice, Stanza),
        escalus:wait_for_stanzas(Alice, 2),
        StanzaCheck = stanza_config_get(?ROOM, ver(1)),
        escalus:send(Alice, StanzaCheck),
        Res = escalus:wait_for_stanza(Alice),
        [_] = exml_query:paths(Res, [{element, <<"query">>}, {element, <<"roomname">>}])
        end).

all_can_configure(Config) ->
    escalus:story(Config, [{alice, 1}, {bob, 1}, {kate, 1}], fun(Alice, Bob, Kate) ->
            set_mod_config(all_can_configure, true, ?MUCHOST),
            ConfigChange = [{<<"roomname">>, <<"new subject">>}],
            Stanza = stanza_config_set(?ROOM, ConfigChange),
            foreach_occupant([Alice, Bob, Kate], Stanza, config_msg_verify_fun(ConfigChange))
        end).

set_config_deny(Config) ->
    escalus:story(Config, [{alice, 1}, {bob, 1}, {kate, 1}], fun(Alice, Bob, Kate) ->
            ConfigChange = [{<<"roomname">>, <<"new subject">>}],
            Stanza = stanza_config_set(?ROOM, ConfigChange),
            escalus:send(Kate, Stanza),
            escalus:assert(is_error, [<<"cancel">>, <<"not-allowed">>],
                           escalus:wait_for_stanza(Kate)),
            verify_no_stanzas([Alice, Bob, Kate])
        end).

get_room_config(Config) ->
    escalus:story(Config, [{alice, 1}, {bob, 1}, {kate, 1}], fun(Alice, Bob, Kate) ->
            Stanza = stanza_config_get(?ROOM, <<"oldver">>),
            ConfigKV = [{"version", binary_to_list(ver(1))} | standard_default_config()],
            foreach_occupant([Alice, Bob, Kate], Stanza, config_iq_verify_fun(ConfigKV)),

            %% Empty result when user has most recent version
            escalus:send(Bob, stanza_config_get(?ROOM, ver(1))),
            IQRes = escalus:wait_for_stanza(Bob),
            escalus:assert(is_iq_result, IQRes),
            undefined = exml_query:subelement(IQRes, <<"query">>)
        end).

custom_default_config_works(Config) ->
    escalus:story(Config, [{alice, 1}, {bob, 1}, {kate, 1}], fun(Alice, Bob, Kate) ->
            Stanza = stanza_config_get(?ROOM, <<"oldver">>),
            ConfigKV = [{"version", binary_to_list(ver(1))} | common_custom_config()],
            foreach_occupant([Alice, Bob, Kate], Stanza, config_iq_verify_fun(ConfigKV))
        end).


get_room_occupants(Config) ->
    escalus:story(Config, [{alice, 1}, {bob, 1}, {kate, 1}], fun(Alice, Bob, Kate) ->
            AffUsers = [{Alice, owner}, {Bob, member}, {Kate, member}],
            foreach_occupant([Alice, Bob, Kate], stanza_aff_get(?ROOM, <<"oldver">>),
                             aff_iq_verify_fun(AffUsers, ver(1))),

            escalus:send(Bob, stanza_aff_get(?ROOM, ver(1))),
            IQRes = escalus:wait_for_stanza(Bob),
            escalus:assert(is_iq_result, IQRes),
            undefined = exml_query:subelement(IQRes, <<"query">>)
        end).

get_room_info(Config) ->
    escalus:story(Config, [{alice, 1}, {bob, 1}, {kate, 1}], fun(Alice, Bob, Kate) ->
            Stanza = stanza_info_get(?ROOM, <<"oldver">>),
            ConfigKV = default_config(),
            ConfigKVBin = [{list_to_binary(atom_to_list(Key)), Val} || {Key, Val} <- ConfigKV],
            foreach_occupant([Alice, Bob, Kate], Stanza,
                             info_iq_verify_fun(?DEFAULT_AFF_USERS, ver(1), ConfigKVBin)),

            escalus:send(Bob, stanza_aff_get(?ROOM, ver(1))),
            IQRes = escalus:wait_for_stanza(Bob),
            escalus:assert(is_iq_result, IQRes),
            undefined = exml_query:subelement(IQRes, <<"query">>)
        end).

leave_room(Config) ->
    escalus:story(Config, [{alice, 1}, {bob, 1}, {kate, 1}], fun(Alice, Bob, Kate) ->
            % Users will leave one by one, owner last
            lists:foldr(
              fun(User, {Occupants, Outsiders}) ->
                      NewOccupants = lists:keydelete(User, 1, Occupants),
                      user_leave(?ROOM, User, NewOccupants),
                      verify_no_stanzas(Outsiders),
                      {NewOccupants, [User | Outsiders]}
              end, {?DEFAULT_AFF_USERS, []}, [Alice, Bob, Kate]),

            % Now we verify that room is removed from DB
            {error, not_exists} = rpc(mod_muc_light_db_backend, get_info, [{?ROOM, ?MUCHOST}])
        end).

change_other_aff_deny(Config) ->
    escalus:story(Config, [{alice, 1}, {bob, 1}, {kate, 1}, {mike, 1}],
                  fun(Alice, Bob, Kate, Mike) ->
            AffUsersChanges1 = [{Bob, none}],
            escalus:send(Kate, stanza_aff_set(?ROOM, AffUsersChanges1)),
            escalus:assert(is_error, [<<"cancel">>, <<"not-allowed">>],
                           escalus:wait_for_stanza(Kate)),

            AffUsersChanges2 = [{Alice, member}, {Kate, owner}],
            escalus:send(Kate, stanza_aff_set(?ROOM, AffUsersChanges2)),
            escalus:assert(is_error, [<<"cancel">>, <<"not-allowed">>],
                           escalus:wait_for_stanza(Kate)),

            set_mod_config(all_can_invite, false, ?MUCHOST),
            AffUsersChanges3 = [{Mike, member}],
            escalus:send(Kate, stanza_aff_set(?ROOM, AffUsersChanges3)),
            escalus:assert(is_error, [<<"cancel">>, <<"not-allowed">>],
                           escalus:wait_for_stanza(Kate)),

            verify_no_stanzas([Alice, Bob, Kate, Mike])
        end).

%% ---------------------- owner ----------------------

create_room(Config) ->
    escalus:story(Config, [{alice, 1}, {bob, 1}, {kate, 1}], fun(Alice, Bob, Kate) ->
            InitOccupants = [{Alice, member},
                             {Kate, member}],
            FinalOccupants = [{Bob, owner} | InitOccupants],
            InitConfig = [{<<"roomname">>, <<"Bob's room">>}],
            RoomNode = <<"bobroom">>,
            escalus:send(Bob, stanza_create_room(RoomNode, InitConfig, InitOccupants)),
            verify_aff_bcast(FinalOccupants, FinalOccupants),
            escalus:assert(is_iq_result, escalus:wait_for_stanza(Bob))
        end).

create_room_unique(Config) ->
    escalus:story(Config, [{bob, 1}], fun(Bob) ->
            InitConfig = [{<<"roomname">>, <<"Bob's room">>}],
            escalus:send(Bob, stanza_create_room(undefined, InitConfig, [])),
            verify_aff_bcast([{Bob, owner}], [{Bob, owner}]),
            escalus:assert(is_iq_result, escalus:wait_for_stanza(Bob))
        end).

create_room_with_equal_occupants(Config) ->
    escalus:story(Config, [{bob, 1}], fun(Bob) ->
            set_mod_config(equal_occupants, true, ?MUCHOST),
            InitConfig = [{<<"roomname">>, <<"Bob's room">>}],
            escalus:send(Bob, stanza_create_room(undefined, InitConfig, [])),
            verify_aff_bcast([{Bob, member}], [{Bob, member}]),
            escalus:assert(is_iq_result, escalus:wait_for_stanza(Bob))
        end).

create_existing_room_deny(Config) ->
    escalus:story(Config, [{bob, 1}], fun(Bob) ->
            escalus:send(Bob, stanza_create_room(?ROOM, [], [])),
            escalus:assert(is_error, [<<"cancel">>, <<"conflict">>], escalus:wait_for_stanza(Bob))
        end).

destroy_room(Config) ->
    escalus:story(Config, [{alice, 1}, {bob, 1}, {kate, 1}], fun(Alice, Bob, Kate) ->
            escalus:send(Alice, stanza_destroy_room(?ROOM)),
            AffUsersChanges = [{Bob, none}, {Alice, none}, {Kate, none}],
            verify_aff_bcast([], AffUsersChanges, [?NS_MUC_LIGHT_DESTROY]),
            escalus:assert(is_iq_result, escalus:wait_for_stanza(Alice))
        end).

destroy_room_get_disco_items_empty(Config) ->
    escalus:story(Config, [{alice, 1}, {bob, 1}, {kate, 1}], fun(Alice, Bob, Kate) ->
        escalus:send(Alice, stanza_destroy_room(?ROOM)),
        AffUsersChanges = [{Bob, none}, {Alice, none}, {Kate, none}],
        verify_aff_bcast([], AffUsersChanges, [?NS_MUC_LIGHT_DESTROY]),
        escalus:assert(is_iq_result, escalus:wait_for_stanza(Alice)),
        % Send disco#items request
        DiscoStanza = escalus_stanza:to(escalus_stanza:iq_get(?NS_DISCO_ITEMS, []), ?MUCHOST),
        foreach_occupant([Alice, Bob, Kate], DiscoStanza, disco_items_verify_fun([]))
     end).

destroy_room_get_disco_items_one_left(Config) ->
    escalus:story(Config, [{alice, 1}, {bob, 1}, {kate, 1}], fun(Alice, Bob, Kate) ->
        MucHost = ?MUCHOST,
        {ok, {?ROOM2, MucHost}} = create_room(?ROOM2, ?MUCHOST, kate,
                                              [bob, alice], Config, ver(0)),
        ProperJID = room_bin_jid(?ROOM2),
        %% alie destroy her room
        escalus:send(Alice, stanza_destroy_room(?ROOM)),
        AffUsersChanges = [{Bob, none}, {Alice, none}, {Kate, none}],
        verify_aff_bcast([], AffUsersChanges, [?NS_MUC_LIGHT_DESTROY]),
        escalus:assert(is_iq_result, escalus:wait_for_stanza(Alice)),
        % Send disco#items request. Shoul be one room created by kate
        DiscoStanza = escalus_stanza:to(escalus_stanza:iq_get(?NS_DISCO_ITEMS, []), ?MUCHOST),
        foreach_occupant([Alice, Bob, Kate], DiscoStanza, disco_items_verify_fun([ProperJID]))
     end).

set_config(Config) ->
    escalus:story(Config, [{alice, 1}, {bob, 1}, {kate, 1}], fun(Alice, Bob, Kate) ->
            ConfigChange = [{<<"roomname">>, <<"The Coven">>}],
            escalus:send(Alice, stanza_config_set(?ROOM, ConfigChange)),
            foreach_recipient([Alice, Bob, Kate], config_msg_verify_fun(ConfigChange)),
            escalus:assert(is_iq_result, escalus:wait_for_stanza(Alice))
        end).

set_config_with_custom_schema(Config) ->
    escalus:story(Config, [{alice, 1}, {bob, 1}, {kate, 1}], fun(Alice, Bob, Kate) ->
            ConfigChange = [{<<"background">>, <<"builtin:unicorns">>},
                            {<<"music">>, <<"builtin:rainbow">>}],
            escalus:send(Alice, stanza_config_set(?ROOM, ConfigChange)),
            foreach_recipient([Alice, Bob, Kate], config_msg_verify_fun(ConfigChange)),
            escalus:assert(is_iq_result, escalus:wait_for_stanza(Alice))
        end).

deny_config_change_that_conflicts_with_schema(Config) ->
    escalus:story(Config, [{alice, 1}], fun(Alice) ->
            ConfigChange = [{<<"roomname">>, <<"The Coven">>}],
            escalus:send(Alice, stanza_config_set(?ROOM, ConfigChange)),
            escalus:assert(is_error, [<<"modify">>, <<"bad-request">>],
                           escalus:wait_for_stanza(Alice))
        end).

assorted_config_doesnt_lead_to_duplication(Config) ->
    escalus:story(Config, [{alice, 1}, {bob, 1}, {kate, 1}], fun(Alice, Bob, Kate) ->
            ConfigChange = [{<<"subject">>, <<"Elixirs">>},
                            {<<"roomname">>, <<"The Coven">>},
                            {<<"subject">>, <<"Elixirs">>}],
            ConfigSetStanza = stanza_config_set(?ROOM, ConfigChange),
            escalus:send(Alice, ConfigSetStanza),
            foreach_recipient([Alice, Bob, Kate], config_msg_verify_fun(ConfigChange)),
            escalus:assert(is_iq_result, escalus:wait_for_stanza(Alice)),

            Stanza = stanza_config_get(?ROOM, <<"oldver">>),
            VerifyFun = fun(Incoming) ->
                                [Query] = exml_query:subelements(Incoming, <<"query">>),
                                Length = length(Query#xmlel.children),
                                Length = length(lists:ukeysort(#xmlel.name, Query#xmlel.children))
                        end,
            foreach_occupant([Alice, Bob, Kate], Stanza, VerifyFun)
        end).

remove_and_add_users(Config) ->
    escalus:story(Config, [{alice, 1}, {bob, 1}, {kate, 1}], fun(Alice, Bob, Kate) ->
            AffUsersChanges1 = [{Bob, none}, {Kate, none}],
            escalus:send(Alice, stanza_aff_set(?ROOM, AffUsersChanges1)),
            verify_aff_bcast([{Alice, owner}], AffUsersChanges1),
            escalus:assert(is_iq_result, escalus:wait_for_stanza(Alice)),
            AffUsersChanges2 = [{Bob, member}, {Kate, member}],
            escalus:send(Alice, stanza_aff_set(?ROOM, AffUsersChanges2)),
            verify_aff_bcast([{Alice, owner}, {Bob, member}, {Kate, member}], AffUsersChanges2),
            escalus:assert(is_iq_result, escalus:wait_for_stanza(Alice))
        end).

explicit_owner_change(Config) ->
    escalus:story(Config, [{alice, 1}, {bob, 1}, {kate, 1}], fun(Alice, Bob, Kate) ->
            AffUsersChanges1 = [{Bob, none}, {Alice, none}, {Kate, owner}],
            escalus:send(Alice, stanza_aff_set(?ROOM, AffUsersChanges1)),
            verify_aff_bcast([{Kate, owner}], AffUsersChanges1),
            escalus:assert(is_iq_result, escalus:wait_for_stanza(Alice))
        end).

implicit_owner_change(Config) ->
    escalus:story(Config, [{alice, 1}, {bob, 1}, {kate, 1}], fun(Alice, Bob, Kate) ->
            AffUsersChanges1 = [{Bob, none}, {Alice, member}],
            escalus:send(Alice, stanza_aff_set(?ROOM, AffUsersChanges1)),
            verify_aff_bcast([{Kate, owner}, {Alice, member}], [{Kate, owner} | AffUsersChanges1]),
            escalus:assert(is_iq_result, escalus:wait_for_stanza(Alice))
        end).

edge_case_owner_change(Config) ->
    escalus:story(Config, [{alice, 1}, {bob, 1}, {kate, 1}], fun(Alice, Bob, Kate) ->
            AffUsersChanges1 = [{Alice, member}, {Bob, none}, {Kate, none}],
            escalus:send(Alice, stanza_aff_set(?ROOM, AffUsersChanges1)),
            verify_aff_bcast([{Alice, owner}], [{Kate, none}, {Bob, none}]),
            escalus:assert(is_iq_result, escalus:wait_for_stanza(Alice))
        end).

adding_wrongly_named_user_triggers_infinite_loop(Config)->
    escalus:story(Config, [{alice, 1}], fun(Alice) ->
            BuggyRoomName = <<"buggyroom">>,
            Username = <<"buggyuser">>,
            escalus:send(Alice, generate_buggy_aff_staza(BuggyRoomName, Username)),
            timer:sleep(300),
            AUsername = lbin(escalus_users:get_username(Config, alice)),
            Host = lbin(escalus_users:get_server(Config, alice)),
            Resource = <<"res1">>,
            JID = mongoose_helper:make_jid(AUsername, Host, Resource),
            ct:log("JID ~p", [JID]),
            SessionRecPid = rpc(ejabberd_sm, get_session, [JID]),
            {session, {_,Pid}, {AUsername, Host, Resource}, _, _, _} = SessionRecPid,
            %% maybe throws exception
            assert_process_memory_not_growing(Pid, 0, 2),
            escalus:wait_for_stanzas(Alice, 2)
    end).

%% ---------------------- limits ----------------------

rooms_per_user(Config) ->
    escalus:story(Config, [{alice, 1}, {bob, 1}, {kate, 1}, {mike, 1}],
                  fun(Alice, Bob, Kate, Mike) ->
            set_mod_config(rooms_per_user, 1, ?MUCHOST),
            escalus:send(Bob, stanza_create_room(undefined, [], [])),
            escalus:assert(is_error, [<<"modify">>, <<"bad-request">>],
                           escalus:wait_for_stanza(Bob)),

            escalus:send(Mike, stanza_create_room(<<"mikeroom">>, [], [])),
            verify_aff_bcast([{Mike, owner}], [{Mike, owner}]),
            escalus:assert(is_iq_result, escalus:wait_for_stanza(Mike)),
            KateAdd = [{Kate, member}],
            escalus:send(Mike, stanza_aff_set(<<"mikeroom">>, KateAdd)),
            %% Receives result and nothing happens, because Kate's limit is reached
            escalus:assert(is_iq_result, escalus:wait_for_stanza(Mike)),

            verify_no_stanzas([Alice, Bob, Kate, Mike])
        end).

max_occupants(Config) ->
    escalus:story(Config, [{alice, 1}, {bob, 1}, {kate, 1}, {mike, 1}],
                  fun(Alice, Bob, Kate, Mike) ->
            set_mod_config(max_occupants, 1, ?MUCHOST),
            escalus:send(Bob, stanza_create_room(undefined, [], [{Alice, member}, {Kate, member}])),
            escalus:assert(is_error, [<<"modify">>, <<"bad-request">>],
                           escalus:wait_for_stanza(Bob)),

            MikeAdd = [{Mike, member}],
            escalus:send(Alice, stanza_aff_set(?ROOM, MikeAdd)),
            escalus:assert(is_error, [<<"modify">>, <<"bad-request">>],
                           escalus:wait_for_stanza(Alice)),

            verify_no_stanzas([Alice, Bob, Kate, Mike])
        end).

%% ---------------------- blocking ----------------------

manage_blocklist(Config) ->
    escalus:story(Config, [{alice, 1}], fun(Alice) ->
            escalus:send(Alice, stanza_blocking_get()),
            GetResult1 = escalus:wait_for_stanza(Alice),
            escalus:assert(is_iq_result, GetResult1),
            QueryEl1 = exml_query:subelement(GetResult1, <<"query">>),
            verify_blocklist(QueryEl1, []),
            Domain = domain(),
            BlocklistChange1 = [{user, deny, <<"user@", Domain/binary>>},
                                {room, deny, room_bin_jid(?ROOM)}],
            escalus:send(Alice, stanza_blocking_set(BlocklistChange1)),
            escalus:assert(is_iq_result, escalus:wait_for_stanza(Alice)),
            escalus:send(Alice, stanza_blocking_get()),
            GetResult2 = escalus:wait_for_stanza(Alice),
            escalus:assert(is_iq_result, GetResult2),
            QueryEl2 = exml_query:subelement(GetResult2, <<"query">>),
            verify_blocklist(QueryEl2, BlocklistChange1),

            BlocklistChange2 = [{user, allow, <<"user@", Domain/binary>>},
                                {room, allow, room_bin_jid(?ROOM)}],
            escalus:send(Alice, stanza_blocking_set(BlocklistChange2)),
            escalus:assert(is_iq_result, escalus:wait_for_stanza(Alice)),
            escalus:send(Alice, stanza_blocking_get()),
            GetResult3 = escalus:wait_for_stanza(Alice),
            escalus:assert(is_iq_result, GetResult3),
            % Match below checks for empty list
            QueryEl1 = exml_query:subelement(GetResult3, <<"query">>)
        end).

block_room(Config) ->
    escalus:story(Config, [{alice, 1}, {bob, 1}, {kate, 1}], fun(Alice, Bob, Kate) ->
            BlocklistChange = [{room, deny, room_bin_jid(?ROOM)}],
            escalus:send(Bob, stanza_blocking_set(BlocklistChange)),
            escalus:assert(is_iq_result, escalus:wait_for_stanza(Bob)),
            user_leave(?ROOM, Bob, [{Alice, owner}, {Kate, member}]),

            % Alice tries to readd Bob to the room but fails
            BobReadd = [{Bob, member}],
            FailStanza = stanza_aff_set(?ROOM, BobReadd),
            escalus:send(Alice, FailStanza),
            escalus:assert(is_iq_result, escalus:wait_for_stanza(Alice)),
            verify_no_stanzas([Alice, Bob, Kate]),

            % But Alice can add Bob to another room!
            InitOccupants = [{Bob, member}],
            escalus:send(Alice, stanza_create_room(<<"newroom">>, [], InitOccupants)),
            verify_aff_bcast([{Alice, owner}, {Bob, member}],
                             [{Alice, owner} | InitOccupants]),
            escalus:assert(is_iq_result, escalus:wait_for_stanza(Alice))
        end).

block_user(Config) ->
    escalus:story(Config, [{alice, 1}, {bob, 1}, {kate, 1}], fun(Alice, Bob, Kate) ->
            AliceJIDBin = lbin(escalus_client:short_jid(Alice)),
            BlocklistChange = [{user, deny, AliceJIDBin}],
            escalus:send(Bob, stanza_blocking_set(BlocklistChange)),
            escalus:assert(is_iq_result, escalus:wait_for_stanza(Bob)),
            user_leave(?ROOM, Bob, [{Alice, owner}, {Kate, member}]),

            % Alice tries to create new room with Bob but Bob is not added
            escalus:send(Alice, stanza_create_room(<<"new">>, [], [{Bob, member}])),
            verify_aff_bcast([{Alice, owner}], [{Alice, owner}]),
            escalus:assert(is_iq_result, escalus:wait_for_stanza(Alice)),
            verify_no_stanzas([Alice, Bob, Kate]),

            % But Kate can add Bob to the main room!
            set_mod_config(all_can_invite, true, ?MUCHOST),
            BobReadd = [{Bob, member}],
            SuccessStanza = stanza_aff_set(?ROOM, BobReadd),
            escalus:send(Kate, SuccessStanza),
            verify_aff_bcast([{Alice, owner}, {Bob, member}, {Kate, member}], BobReadd),
            escalus:assert(is_iq_result, escalus:wait_for_stanza(Kate)),
            verify_no_stanzas([Alice, Bob, Kate])

        end).

blocking_disabled(Config) ->
    escalus:story(Config, [{alice, 1}], fun(Alice) ->
            set_mod_config(blocking, false, ?MUCHOST),
            escalus:send(Alice, stanza_blocking_get()),
            escalus:assert(is_error, [<<"modify">>, <<"bad-request">>],
                           escalus:wait_for_stanza(Alice)),
            Domain = domain(),
            BlocklistChange1 = [{user, deny, <<"user@", Domain/binary>>},
                                {room, deny, room_bin_jid(?ROOM)}],
            escalus:send(Alice, stanza_blocking_set(BlocklistChange1)),
            escalus:assert(is_error, [<<"modify">>, <<"bad-request">>],
                           escalus:wait_for_stanza(Alice))
        end).

%%--------------------------------------------------------------------
%% Subroutines
%%--------------------------------------------------------------------

-spec get_disco_rooms(User :: escalus:client()) -> list(xmlel()).
get_disco_rooms(User) ->
    DiscoStanza = escalus_stanza:to(escalus_stanza:iq_get(?NS_DISCO_ITEMS, []), ?MUCHOST),
    escalus:send(User, DiscoStanza),
    Stanza =  escalus:wait_for_stanza(User),
    XNamespaces = exml_query:paths(Stanza, [{element, <<"query">>}, {attr, <<"xmlns">>}]),
    true = lists:member(?NS_DISCO_ITEMS, XNamespaces),
    escalus:assert(is_stanza_from, [?MUCHOST], Stanza),
    exml_query:paths(Stanza, [{element, <<"query">>}, {element, <<"item">>}]).

-spec generate_buggy_aff_staza(RoomName :: binary(), Username :: binary()) -> xmlel().
generate_buggy_aff_staza(RoomName, Username) ->
    BuggyJid = <<Username/binary, "@muclight.localhost">>,
    BuggyUser = #client{jid = BuggyJid},
    stanza_create_room(RoomName, [], [{BuggyUser, member}]).

%%--------------------------------------------------------------------
%% IQ getters
%%--------------------------------------------------------------------

-spec stanza_blocking_get() -> xmlel().
stanza_blocking_get() ->
    escalus_stanza:to(escalus_stanza:iq_get(?NS_MUC_LIGHT_BLOCKING, []), ?MUCHOST).

-spec stanza_config_get(Room :: binary(), Ver :: binary()) -> xmlel().
stanza_config_get(Room, Ver) ->
    escalus_stanza:to(
      escalus_stanza:iq_get(?NS_MUC_LIGHT_CONFIGURATION, [version_el(Ver)]), room_bin_jid(Room)).

-spec stanza_info_get(Room :: binary(), Ver :: binary()) -> xmlel().
stanza_info_get(Room, Ver) ->
    escalus_stanza:to(
      escalus_stanza:iq_get(?NS_MUC_LIGHT_INFO, [version_el(Ver)]), room_bin_jid(Room)).

-spec stanza_aff_get(Room :: binary(), Ver :: binary()) -> xmlel().
stanza_aff_get(Room, Ver) ->
    escalus_stanza:to(
      escalus_stanza:iq_get(?NS_MUC_LIGHT_AFFILIATIONS, [version_el(Ver)]), room_bin_jid(Room)).

%%--------------------------------------------------------------------
%% IQ setters
%%--------------------------------------------------------------------

-spec stanza_destroy_room(Room :: binary()) -> xmlel().
stanza_destroy_room(Room) ->
    escalus_stanza:to(escalus_stanza:iq_set(?NS_MUC_LIGHT_DESTROY, []), room_bin_jid(Room)).

-spec stanza_config_set(Room :: binary(), ConfigChanges :: [{binary(), binary()}]) -> xmlel().
stanza_config_set(Room, ConfigChanges) ->
    Items = [ kv_el(Key, Value) || {Key, Value} <- ConfigChanges],
    escalus_stanza:to(
      escalus_stanza:iq_set(?NS_MUC_LIGHT_CONFIGURATION, Items), room_bin_jid(Room)).

%%--------------------------------------------------------------------
%% Verifiers
%%--------------------------------------------------------------------

-spec verify_blocklist(Query :: xmlel(), ProperBlocklist :: [ct_block_item()]) -> [].
verify_blocklist(Query, ProperBlocklist) ->
    ?NS_MUC_LIGHT_BLOCKING = exml_query:attr(Query, <<"xmlns">>),
    BlockedRooms = exml_query:subelements(Query, <<"room">>),
    BlockedUsers = exml_query:subelements(Query, <<"user">>),
    BlockedItems = [{list_to_atom(binary_to_list(What)), list_to_atom(binary_to_list(Action)), Who}
                    || #xmlel{name = What, attrs = [{<<"action">>, Action}],
                              children = [#xmlcdata{ content = Who }]}
                       <- BlockedRooms ++ BlockedUsers],
    ProperBlocklistLen = length(ProperBlocklist),
    ProperBlocklistLen = length(BlockedItems),
    [] = lists:foldl(fun lists:delete/2, BlockedItems, ProperBlocklist).

-spec disco_items_verify_fun(list(Jid :: binary())) -> verify_fun().
disco_items_verify_fun(JidList) ->
    fun(Incomming) ->
        ResultItemList = exml_query:paths(Incomming,
                                          [{element, <<"query">>},
                                           {element, <<"item">>}]),
        ResultJids = [exml_query:attr(ResultItem, <<"jid">>) || ResultItem <- ResultItemList],
        {SortedResult, SortedExptected} = {lists:sort(JidList), lists:sort(ResultJids)},
        SortedResult = SortedExptected
    end.


-spec verify_no_stanzas(Users :: [escalus:client()]) -> ok.
verify_no_stanzas(Users) ->
    lists:foreach(
      fun(User) ->
              {false, _} = {escalus_client:has_stanzas(User), User}
      end, Users).

-spec verify_config(ConfigRoot :: xmlel(), Config :: [{binary(), binary()}]) -> ok.
verify_config(ConfigRoot, Config) ->
    lists:foreach(
      fun({Key, Val}) ->
              Val = exml_query:path(ConfigRoot, [{element, Key}, cdata])
      end, Config).

%%--------------------------------------------------------------------
%% Verification funs generators
%%--------------------------------------------------------------------

-spec config_msg_verify_fun(RoomConfig :: [{binary(), binary()}]) -> verify_fun().
config_msg_verify_fun(RoomConfig) ->
    fun(Incoming) ->
            escalus:assert(is_groupchat_message, Incoming),
            [X] = exml_query:subelements(Incoming, <<"x">>),
            ?NS_MUC_LIGHT_CONFIGURATION = exml_query:attr(X, <<"xmlns">>),
            PrevVersion = exml_query:path(X, [{element, <<"prev-version">>}, cdata]),
            Version = exml_query:path(X, [{element, <<"version">>}, cdata]),
            true = is_binary(Version),
            true = is_binary(PrevVersion),
            true = Version =/= PrevVersion,
            lists:foreach(
              fun({Key, Val}) ->
                      Val = exml_query:path(X, [{element, Key}, cdata])
              end, RoomConfig)
    end.

-spec config_iq_verify_fun(RoomConfig :: [{string(), string()}]) -> verify_fun().
config_iq_verify_fun(RoomConfig) ->
    fun(Incoming) ->
            [Query] = exml_query:subelements(Incoming, <<"query">>),
            ?NS_MUC_LIGHT_CONFIGURATION = exml_query:attr(Query, <<"xmlns">>),
            BinaryRoomConfig = [{list_to_binary(K), list_to_binary(V)}
                                || {K, V} <- RoomConfig],
            verify_config(Query, BinaryRoomConfig)
    end.

-spec aff_iq_verify_fun(AffUsers :: ct_aff_users(), Version :: binary()) -> verify_fun().
aff_iq_verify_fun(AffUsers, Version) ->
    BinAffUsers = bin_aff_users(AffUsers),
    fun(Incoming) ->
            [Query] = exml_query:subelements(Incoming, <<"query">>),
            ?NS_MUC_LIGHT_AFFILIATIONS = exml_query:attr(Query, <<"xmlns">>),
            Version = exml_query:path(Query, [{element, <<"version">>}, cdata]),
            Items = exml_query:subelements(Query, <<"user">>),
            verify_aff_users(Items, BinAffUsers)
    end.

-spec info_iq_verify_fun(AffUsers :: ct_aff_users(), Version :: binary(),
                         ConfigKVBin :: [{binary(), binary()}]) -> verify_fun().
info_iq_verify_fun(AffUsers, Version, ConfigKVBin) ->
    BinAffUsers = bin_aff_users(AffUsers),
    fun(Incoming) ->
            [Query] = exml_query:subelements(Incoming, <<"query">>),
            ?NS_MUC_LIGHT_INFO = exml_query:attr(Query, <<"xmlns">>),
            Version = exml_query:path(Query, [{element, <<"version">>}, cdata]),
            UsersItems = exml_query:paths(Query, [{element, <<"occupants">>},
                                          {element, <<"user">>}]),
            verify_aff_users(UsersItems, BinAffUsers),
            ConfigurationEl = exml_query:subelement(Query, <<"configuration">>),
            verify_config(ConfigurationEl, ConfigKVBin)
    end.

-spec verify_user_has_one_room(User :: escalus:client()) -> any().
verify_user_has_one_room(User) ->
        [Item] =  get_disco_rooms(User),
        ProperJID = room_bin_jid(?ROOM),
        ProperJID = exml_query:attr(Item, <<"jid">>).

%%--------------------------------------------------------------------
%% Other helpers
%%--------------------------------------------------------------------

-spec ver(Int :: integer()) -> binary().
ver(Int) ->
    <<"ver-", (list_to_binary(integer_to_list(Int)))/binary>>.

-spec version_el(Version :: binary()) -> xmlel().
version_el(Version) ->
    #xmlel{ name = <<"version">>, children = [#xmlcdata{ content = Version }] }.

-spec assert_process_memory_not_growing(pid(), integer(), integer()) -> any().
assert_process_memory_not_growing(_, _, Counter) when Counter > 4 ->
    throw({memory_consumption_is_growing});
assert_process_memory_not_growing(_, _, Counter) when Counter == 0 ->
    ok;
assert_process_memory_not_growing(Pid, OldMemory, Counter) ->
    {memory, Memory} = rpc(erlang, process_info, [Pid, memory]),
    timer:sleep(1000),
    NewCounter = case Memory =< OldMemory of
                   true ->
                     Counter - 1;
                   _ ->
                     Counter + 1
                 end,
  assert_process_memory_not_growing(Pid, Memory, NewCounter).

-spec common_custom_config() -> list().
common_custom_config() -> [{"background", "builtin:hell"}, {"music", "builtin:screams"}].

-spec default_schema_definition() -> list().
default_schema_definition() ->
    rpc(mod_muc_light, default_schema_definition, []).

-spec standard_default_config() -> list().
standard_default_config() ->
    % Default schema definition is actually a proplist with the option name as a key
    % and the default as a value, but we verify it to avoid strange errors.
    DefaultConfig = default_schema_definition(),
    lists:foreach(fun({K, V}) when is_list(K), is_list(V) -> ok end, DefaultConfig),
    DefaultConfig.

-spec set_default_mod_config() -> ok.
set_default_mod_config() ->
    lists:foreach(
      fun({K, V}) -> set_mod_config(K, V, ?MUCHOST) end,
      [
       {equal_occupants, false},
       {rooms_per_user, infinity},
       {blocking, true},
       {all_can_configure, false},
       {all_can_invite, false},
       {max_occupants, infinity},
       {rooms_per_page, infinity}
      ]).

-spec set_custom_config(UserDefSchema :: list()) -> any().
set_custom_config(UserDefSchema) when is_list(UserDefSchema) ->
    set_mod_config(config_schema, UserDefSchema, ?MUCHOST).

domain() ->
    ct:get_config({hosts, mim, domain}).<|MERGE_RESOLUTION|>--- conflicted
+++ resolved
@@ -4,11 +4,8 @@
 -include_lib("escalus/include/escalus_xmlns.hrl").
 -include_lib("common_test/include/ct.hrl").
 -include_lib("exml/include/exml.hrl").
-<<<<<<< HEAD
 -include_lib("eunit/include/eunit.hrl").
-=======
 -include("mam_helper.hrl").
->>>>>>> 6433bca7
 
 -export([ % service
          removing_users_from_server_triggers_room_destruction/1
@@ -294,16 +291,10 @@
             Server = escalus_client:server(Alice),
             escalus:send(Alice, escalus_stanza:service_discovery(Server)),
             Stanza = escalus:wait_for_stanza(Alice),
-<<<<<<< HEAD
             Query = exml_query:subelement(Stanza, <<"query">>),
             Item = exml_query:subelement_with_attr(Query, <<"jid">>, ?MUCHOST),
             ?assertEqual(?NS_MUC_LIGHT, exml_query:attr(Item, <<"node">>)),
-            escalus:assert(is_stanza_from,
-              [ct:get_config({hosts, mim, domain})], Stanza)
-=======
-            escalus:assert(has_service, [?MUCHOST], Stanza),
             escalus:assert(is_stanza_from, [domain()], Stanza)
->>>>>>> 6433bca7
         end).
 
 disco_features(Config) ->
