--- conflicted
+++ resolved
@@ -71,11 +71,6 @@
 
 -define(MUCHOST, (muc_helper:muc_host())).
 
-<<<<<<< HEAD
--define(CHECK_FUN, fun mod_muc_light_room:participant_limit_check/2).
-
-=======
->>>>>>> ef89bef4
 -type ct_aff_user() :: {EscalusClient :: escalus:client(), Aff :: atom()}.
 -type ct_aff_users() :: [ct_aff_user()].
 -type ct_block_item() :: {What :: atom(), Action :: atom(), Who :: binary()}.
@@ -203,16 +198,7 @@
 %% ---------------------- Helpers ----------------------
 
 create_room(RoomU, MUCHost, Owner, Members, Config) ->
-<<<<<<< HEAD
-    DefaultConfig = default_config(),
-    RoomUS = {RoomU, MUCHost},
-    AffUsers = [{to_lus(Owner, Config), owner}
-                | [ {to_lus(Member, Config), member} || Member <- Members ]],
-    {ok, _RoomUS} = rpc(mod_muc_light_db_backend, create_room,
-                        [host_type(), RoomUS, DefaultConfig, AffUsers, <<"-">>]).
-=======
     create_room(RoomU, MUCHost, Owner, Members, Config, <<"-">>).
->>>>>>> ef89bef4
 
 clear_db() ->
     muc_light_helper:clear_db(host_type()).
