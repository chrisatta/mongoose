--- conflicted
+++ resolved
@@ -24,13 +24,8 @@
 * **Example:**
 ```toml
 server_info = [
-<<<<<<< HEAD
                 {name = "abuse-address", urls = ["admin@example.com"]}
               ]
-=======
-  {module = "all", name = "abuse-address", urls = ["admin@example.com"]}
-]
->>>>>>> 0834cc87
 ```
 Adds extra disco information to all or chosen modules.
 New fields will be added in a manner compliant with [XEP-0157: Contact Addresses for XMPP Services](https://xmpp.org/extensions/xep-0157.html).
