--- conflicted
+++ resolved
@@ -40,25 +40,6 @@
 -behaviour(ejabberd_gen_auth).
 %% Function used by ejabberd_auth:
 -export([login/2,
-<<<<<<< HEAD
-         set_password/3,
-         check_password/3,
-         check_password/5,
-         try_register/3,
-         dirty_get_registered_users/0,
-         get_vh_registered_users/1,
-         get_password/2,
-         get_password/3,
-         is_user_exists/2,
-         remove_user/2,
-         remove_user/3,
-         plain_password_required/0,
-         get_vh_registered_users/2,        % not impl
-         get_vh_registered_users_number/1, % not impl
-         get_vh_registered_users_number/2, % not impl
-         get_password_s/2                  % not impl
-         ]).
-=======
 	 set_password/3,
 	 check_password/3,
 	 check_password/5,
@@ -71,8 +52,12 @@
 	 remove_user/2,
 	 remove_user/3,
 	 store_type/1,
-	 plain_password_required/0]).
->>>>>>> b39c2804
+	 plain_password_required/0,
+	 get_vh_registered_users/2,        % not impl
+     get_vh_registered_users_number/1, % not impl
+     get_vh_registered_users_number/2, % not impl
+     get_password_s/2                  % not impl
+]).
 
 -include("ejabberd.hrl").
 -include("jlib.hrl").
@@ -336,13 +321,11 @@
 plain_password_required() ->
     false.
 
-<<<<<<< HEAD
+store_type(_) ->
+	plain.
+
 
 %% @doc gen_auth unimplemented callbacks
 get_vh_registered_users_number(_Server) -> erlang:error(not_implemented).
 get_vh_registered_users_number(_Server, _Opts) -> erlang:error(not_implemented).
-get_password_s(_User, _Server) -> erlang:error(not_implemented).
-=======
-store_type(_) ->
-	plain.
->>>>>>> b39c2804
+get_password_s(_User, _Server) -> erlang:error(not_implemented).