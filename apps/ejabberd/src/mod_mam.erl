--- conflicted
+++ resolved
@@ -465,18 +465,13 @@
     ?DEBUG("Extracted data~n\tDefaultMode ~p~n\tAlwaysJIDs ~p~n\tNeverJIDS ~p~n",
               [DefaultMode, AlwaysJIDs, NeverJIDs]),
     ResultPrefsEl = result_prefs(DefaultMode, AlwaysJIDs, NeverJIDs),
-<<<<<<< HEAD
     IQ#iq{type = result, sub_el = [ResultPrefsEl]};
 handle_get_prefs_result({error, Reason}, IQ) ->
     return_error_iq(IQ, Reason).
     
-=======
-    IQ#iq{type = result, sub_el = [ResultPrefsEl]}.
-
 
 -spec handle_lookup_messages(From :: ejabberd:jid(), ArcJID :: ejabberd:jid(),
                              IQ :: ejabberd:iq()) -> ejabberd:iq().
->>>>>>> e1d6b1ab
 handle_lookup_messages(
         From=#jid{},
         ArcJID=#jid{},
@@ -623,22 +618,9 @@
 
 
 %% @doc Load settings from the database.
-<<<<<<< HEAD
--spec get_prefs(Host, ArcID, ArcJID, GlobalDefaultMode) -> Result when
-    Host        :: server_host(),
-    ArcID       :: archive_id(),
-    ArcJID      :: jid(),
-    DefaultMode :: archive_behaviour(),
-    GlobalDefaultMode :: archive_behaviour(),
-    Result      :: {DefaultMode, AlwaysJIDs, NeverJIDs} | {error, Reason},
-    AlwaysJIDs  :: [literal_jid()],
-    NeverJIDs   :: [literal_jid()],
-    Reason      :: term().
-=======
 -spec get_prefs(Host :: ejabberd:server(), ArcID :: archive_id(),
                 ArcJID :: ejabberd:jid(), GlobalDefaultMode :: archive_behaviour()
-                ) -> preference().
->>>>>>> e1d6b1ab
+                ) -> preference() | {error, Reason :: term()}.
 get_prefs(Host, ArcID, ArcJID, GlobalDefaultMode) ->
     ejabberd_hooks:run_fold(mam_get_prefs, Host,
         {GlobalDefaultMode, [], []},
@@ -650,43 +632,28 @@
     ejabberd_hooks:run(mam_remove_archive, Host, [Host, ArcID, ArcJID]),
     ok.
 
-<<<<<<< HEAD
--spec lookup_messages(Host, ArcID, ArcJID, RSM, Borders,
-                      Start, End, Now, WithJID,
-                      PageSize, LimitPassed, MaxResultLimit, IsSimple) ->
-    {ok, {TotalCount, Offset, MessageRows}}
-    | {error, 'policy-violation'}
-    | {error, Reason}
-    when
-    Host    :: server_host(),
-    ArcID   :: archive_id(),
-    ArcJID  :: #jid{},
-    RSM     :: #rsm_in{} | undefined,
-    Borders :: #mam_borders{} | undefined,
-    Start   :: unix_timestamp() | undefined,
-    End     :: unix_timestamp() | undefined,
-    Now     :: unix_timestamp(),
-    WithJID :: #jid{} | undefined,
-    PageSize :: non_neg_integer(),
-    LimitPassed :: boolean(),
-    MaxResultLimit :: non_neg_integer(),
-    IsSimple :: boolean() | opt_count,
-    TotalCount :: non_neg_integer(),
-    Offset  :: non_neg_integer(),
-    MessageRows :: list(tuple()),
-    Reason :: term().
-=======
-
+%% `IsSimple' can contain three values:
+%% - true - do not count records (useful during pagination, when we already
+%%          know how many messages we have from a previous query);
+%% - false - count messages (slow, according XEP-0313);
+%% - opt_count - count messages (same as false, fast for small result sets)
+%%
+%% The difference between false and opt_count is that with IsSimple=false we count
+%% messages first and then extract a messages on a page (if count is not zero).
+%% If IsSimple=opt_count we extract a page and then calculate messages (if required).
+%% `opt_count' can be passed inside an IQ.
+%% Same for mod_mam_muc.
 -spec lookup_messages(Host :: ejabberd:server(),
         ArchiveID :: mod_mam:archive_id(), ArchiveJID :: ejabberd:jid(),
         RSM :: jlib:rsm_in() | undefined, Borders :: mod_mam:borders() | undefined,
         Start :: mod_mam:unix_timestamp() | undefined,
         End :: mod_mam:unix_timestamp() | undefined, Now :: mod_mam:unix_timestamp(),
-        WithJID :: ejabberd:jid() | undefined, PageSize :: integer(),
-        LimitPassed :: boolean() | opt_count, MaxResultLimit :: integer(),
-        IsSimple :: boolean()) -> {ok, mod_mam:lookup_result()}
-                                | {error, 'policy-violation'}.
->>>>>>> e1d6b1ab
+        WithJID :: ejabberd:jid() | undefined, PageSize :: non_neg_integer(),
+        LimitPassed :: boolean(), MaxResultLimit :: non_neg_integer(),
+        IsSimple :: boolean() | opt_count) ->
+            {ok, mod_mam:lookup_result()}
+            | {error, 'policy-violation'}
+            | {error, Reason :: term()}.
 lookup_messages(Host, ArcID, ArcJID, RSM, Borders, Start, End, Now,
                 WithJID, PageSize, LimitPassed, MaxResultLimit, IsSimple) ->
     ejabberd_hooks:run_fold(mam_lookup_messages, Host, {ok, {0, 0, []}},
@@ -703,45 +670,19 @@
     ejabberd_hooks:run_fold(mam_archive_message, Host, ok,
         [Host, MessID, ArcID, LocJID, RemJID, SrcJID, Dir, Packet]).
 
-<<<<<<< HEAD
--spec purge_single_message(Host, MessID, ArcID, ArcJID, Now) ->
-    ok | {error, 'not-found'} | {error, Reason} when
-    Host   :: server_host(),
-    MessID :: message_id(),
-    ArcID  :: archive_id(),
-    ArcJID :: jid(),
-    Now    :: unix_timestamp(),
-    Reason :: term().
-=======
 
 -spec purge_single_message(Host :: ejabberd:server(), MessID :: message_id(),
     ArcID  :: archive_id(), ArcJID :: ejabberd:jid(), Now :: unix_timestamp()
-    ) -> ok | {error, 'not-found'}.
->>>>>>> e1d6b1ab
+    ) -> ok | {error, 'not-found'} | {error, Reason :: term()}.
 purge_single_message(Host, MessID, ArcID, ArcJID, Now) ->
     ejabberd_hooks:run_fold(mam_purge_single_message, Host, ok,
         [Host, MessID, ArcID, ArcJID, Now]).
 
-<<<<<<< HEAD
--spec purge_multiple_messages(Host, ArcID, ArcJID, Borders,
-                              Start, End, Now, WithJID) -> ok | {error, Reason}
-    when
-    Host    :: server_host(),
-    ArcID   :: archive_id(),
-    ArcJID  :: jid(),
-    Borders :: #mam_borders{} | undefined,
-    Start   :: unix_timestamp() | undefined,
-    End     :: unix_timestamp() | undefined,
-    Now     :: unix_timestamp(),
-    WithJID :: jid() | undefined,
-    Reason  :: term().
-=======
-
 -spec purge_multiple_messages(Host :: ejabberd:server(), ArcID :: archive_id(),
     ArcJID  :: ejabberd:jid(), Borders :: borders() | undefined,
     Start :: unix_timestamp() | undefined, End :: unix_timestamp() | undefined,
-    Now :: unix_timestamp(), WithJID :: ejabberd:jid() | undefined) -> ok.
->>>>>>> e1d6b1ab
+    Now :: unix_timestamp(), WithJID :: ejabberd:jid() | undefined) ->
+        ok | {error, Reason :: term()}.
 purge_multiple_messages(Host, ArcID, ArcJID, Borders, Start, End, Now, WithJID) ->
     ejabberd_hooks:run_fold(mam_purge_multiple_messages, Host, ok,
         [Host, ArcID, ArcJID, Borders, Start, End, Now, WithJID]).
@@ -824,7 +765,6 @@
         [{elem, <<"set">>}, {elem, <<"limit">>}, cdata]
     ]).
 
-<<<<<<< HEAD
 handle_error_iq(Host, To, Action, IQ=#iq{type = {error, Reason}}) ->
     ejabberd_hooks:run(mam_drop_iq, Host,
         [Host, To, IQ, Action, Reason]),
@@ -832,30 +772,20 @@
 handle_error_iq(_Host, _To, _Action, IQ) ->
     IQ.
 
-return_error_iq(IQ, timeout) ->
-    IQ#iq{type = {error, timeout}, sub_el = [?ERR_SERVICE_UNAVAILABLE]};
-return_error_iq(IQ, Reason) ->
-    IQ#iq{type = {error, Reason}, sub_el = [?ERR_INTERNAL_SERVER_ERROR]}.
-=======
-
--spec return_purge_success(ejabberd:iq()) -> ejabberd:iq().
-return_purge_success(IQ) ->
-    IQ#iq{type = result, sub_el = []}.
->>>>>>> e1d6b1ab
-
-
 -spec return_action_not_allowed_error_iq(ejabberd:iq()) -> ejabberd:iq().
 return_action_not_allowed_error_iq(IQ) ->
     ErrorEl = jlib:stanza_errort(<<"">>, <<"cancel">>, <<"not-allowed">>,
          <<"en">>, <<"The action is not allowed.">>),
     IQ#iq{type = error, sub_el = [ErrorEl]}.
 
-<<<<<<< HEAD
 return_purge_multiple_message_iq(IQ, ok) ->
     return_purge_success(IQ);
 return_purge_multiple_message_iq(IQ, {error, Reason}) ->
     return_error_iq(IQ, Reason).
 
+-spec return_purge_single_message_iq(ejabberd:iq(),
+        ok|{error, 'not-found'}|{error, Reason :: term()}
+                                    ) -> ejabberd:iq().
 return_purge_single_message_iq(IQ, ok) ->
     return_purge_success(IQ);
 return_purge_single_message_iq(IQ, {error, 'not-found'}) ->
@@ -863,13 +793,11 @@
 return_purge_single_message_iq(IQ, {error, Reason}) ->
     return_error_iq(IQ, Reason).
 
+-spec return_purge_success(ejabberd:iq()) -> ejabberd:iq().
 return_purge_success(IQ) ->
     IQ#iq{type = result, sub_el = []}.
 
-=======
-
 -spec return_purge_not_found_error_iq(ejabberd:iq()) -> ejabberd:iq().
->>>>>>> e1d6b1ab
 return_purge_not_found_error_iq(IQ) ->
     %% Message not found.
     ErrorEl = jlib:stanza_errort(<<"">>, <<"cancel">>, <<"item-not-found">>,
@@ -882,23 +810,12 @@
     %% Message not found.
     ErrorEl = ?ERRT_RESOURCE_CONSTRAINT(
         <<"en">>, <<"The action is cancelled because of flooding.">>),
-<<<<<<< HEAD
     IQ#iq{type = error, sub_el = [ErrorEl]}.
-=======
-    IQ#iq{type = error, sub_el = [ErrorEl]}.
-
-
--spec return_error_iq(ejabberd:iq(), integer()) -> ejabberd:iq().
+
+
+-spec return_error_iq(ejabberd:iq(), Reason :: term()) -> ejabberd:iq().
 return_error_iq(IQ, timeout) ->
     IQ#iq{type = error, sub_el = [?ERR_SERVICE_UNAVAILABLE]};
 return_error_iq(IQ, _Reason) ->
     IQ#iq{type = error, sub_el = [?ERR_INTERNAL_SERVER_ERROR]}.
 
-
--spec return_purge_single_message_iq(ejabberd:iq(), ok|{error, 'not-found'}
-                                    ) -> ejabberd:iq().
-return_purge_single_message_iq(IQ, ok) ->
-    return_purge_success(IQ);
-return_purge_single_message_iq(IQ, {error, 'not-found'}) ->
-    return_purge_not_found_error_iq(IQ).
->>>>>>> e1d6b1ab
