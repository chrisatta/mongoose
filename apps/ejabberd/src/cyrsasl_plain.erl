%%%----------------------------------------------------------------------
%%% File    : cyrsasl_plain.erl
%%% Author  : Alexey Shchepin <alexey@process-one.net>
%%% Purpose : PLAIN SASL mechanism
%%% Created :  8 Mar 2003 by Alexey Shchepin <alexey@process-one.net>
%%%
%%%
%%% ejabberd, Copyright (C) 2002-2011   ProcessOne
%%%
%%% This program is free software; you can redistribute it and/or
%%% modify it under the terms of the GNU General Public License as
%%% published by the Free Software Foundation; either version 2 of the
%%% License, or (at your option) any later version.
%%%
%%% This program is distributed in the hope that it will be useful,
%%% but WITHOUT ANY WARRANTY; without even the implied warranty of
%%% MERCHANTABILITY or FITNESS FOR A PARTICULAR PURPOSE.  See the GNU
%%% General Public License for more details.
%%%
%%% You should have received a copy of the GNU General Public License
%%% along with this program; if not, write to the Free Software
%%% Foundation, Inc., 59 Temple Place, Suite 330, Boston, MA
%%% 02111-1307 USA
%%%
%%%----------------------------------------------------------------------

-module(cyrsasl_plain).
-author('alexey@process-one.net').

-export([start/1, stop/0, mech_new/4, mech_step/2, parse/1]).

-behaviour(cyrsasl).

-record(state, {check_password}).

start(_Opts) ->
    cyrsasl:register_mechanism(<<"PLAIN">>, ?MODULE, plain),
    ok.

stop() ->
    ok.

-spec mech_new(Host :: ejabberd:server(),
               GetPassword :: cyrsasl:get_password_fun(),
               CheckPassword :: cyrsasl:check_password_fun(),
               CheckPasswordDigest :: cyrsasl:check_pass_digest_fun()
               ) -> {ok, tuple()}.
mech_new(_Host, _GetPassword, CheckPassword, _CheckPasswordDigest) ->
    {ok, #state{check_password = CheckPassword}}.

-spec mech_step(State :: tuple(),
                ClientIn :: binary()
                ) -> {ok, proplists:proplist()} | {error, binary()}.
mech_step(State, ClientIn) ->
    case prepare(ClientIn) of
<<<<<<< HEAD
        [AuthzId, User, Password] ->
            case (State#state.check_password)(User, 
=======
	[AuthzId, User, Password] ->
	    case (State#state.check_password)(User,
>>>>>>> b39c2804
                                          Password
                                         ) of
                {true, AuthModule} ->
                    {ok, [{username, User}, {authzid, AuthzId},
                          {auth_module, AuthModule}]};
                _ ->
                    {error, <<"not-authorized">>, User}
            end;
        _ ->
            {error, <<"bad-protocol">>}
    end.

-spec prepare(binary()) -> 'error' | [binary(),...].
prepare(ClientIn) ->
    case parse(ClientIn) of
<<<<<<< HEAD
        [<<>>, UserMaybeDomain, Password] ->
            case parse_domain(UserMaybeDomain) of
                %% <NUL>login@domain<NUL>pwd
                [User, _Domain] ->
                    [UserMaybeDomain, 
             User, 
=======
	[<<>>, UserMaybeDomain, Password] ->
	    case parse_domain(UserMaybeDomain) of
		%% <NUL>login@domain<NUL>pwd
		[User, _Domain] ->
		    [UserMaybeDomain,
             User,
>>>>>>> b39c2804
             Password];
                %% <NUL>login<NUL>pwd
                [User] ->
                    [<<>>, User, Password]
            end;
        %% login@domain<NUL>login<NUL>pwd
        [AuthzId, User, Password] ->
            [AuthzId, User, Password];
        _ ->
            error
    end.


-spec parse(binary()) -> [binary(),...].
parse(S) ->
    parse1(S, <<>>, []).

-spec parse1(binary(),binary(),[binary()]) -> [binary(),...].
parse1(<<0, Cs/binary>>, S, T) ->
    parse1(Cs, <<>>, [binary_reverse(S)| T]);
parse1(<<C, Cs/binary>>, S, T) ->
    parse1(Cs, <<C, S/binary>>, T);
%parse1([], [], T) ->
%    lists:reverse(T);
parse1(<<>>, S, T) ->
    lists:reverse([binary_reverse(S)| T]).


-spec parse_domain(binary()) -> [binary(),...].
parse_domain(S) ->
    parse_domain1(S, <<>>, []).

-spec parse_domain1(binary(),binary(),[binary()]) -> [binary(),...].
parse_domain1(<<$@, Cs/binary>>, S, T) ->
    parse_domain1(Cs, <<>>, [binary_reverse(S) | T]);
parse_domain1(<<C, Cs/binary>>, S, T) ->
    parse_domain1(Cs, <<C, S/binary>>, T);
parse_domain1(<<>>, S, T) ->
    lists:reverse([binary_reverse(S) | T]).


-spec binary_reverse(binary()) -> binary().
binary_reverse(<<>>) ->
    <<>>;
binary_reverse(<<H,T/binary>>) ->
    <<(binary_reverse(T))/binary,H>>.<|MERGE_RESOLUTION|>--- conflicted
+++ resolved
@@ -53,13 +53,8 @@
                 ) -> {ok, proplists:proplist()} | {error, binary()}.
 mech_step(State, ClientIn) ->
     case prepare(ClientIn) of
-<<<<<<< HEAD
-        [AuthzId, User, Password] ->
-            case (State#state.check_password)(User, 
-=======
 	[AuthzId, User, Password] ->
 	    case (State#state.check_password)(User,
->>>>>>> b39c2804
                                           Password
                                          ) of
                 {true, AuthModule} ->
@@ -75,21 +70,12 @@
 -spec prepare(binary()) -> 'error' | [binary(),...].
 prepare(ClientIn) ->
     case parse(ClientIn) of
-<<<<<<< HEAD
-        [<<>>, UserMaybeDomain, Password] ->
-            case parse_domain(UserMaybeDomain) of
-                %% <NUL>login@domain<NUL>pwd
-                [User, _Domain] ->
-                    [UserMaybeDomain, 
-             User, 
-=======
 	[<<>>, UserMaybeDomain, Password] ->
 	    case parse_domain(UserMaybeDomain) of
 		%% <NUL>login@domain<NUL>pwd
 		[User, _Domain] ->
 		    [UserMaybeDomain,
              User,
->>>>>>> b39c2804
              Password];
                 %% <NUL>login<NUL>pwd
                 [User] ->
