--- conflicted
+++ resolved
@@ -1098,19 +1098,8 @@
     end.
 
 is_mam_possible(Host) ->
-<<<<<<< HEAD
-    is_odbc_enabled(Host) orelse is_riak_enabled(Host) orelse is_cassandra_enabled(Host).
-
-is_odbc_enabled(Host) ->
-    case sql_transaction(Host, fun erlang:now/0) of
-        {atomic, _} -> true;
-        _ ->
-            %ct:pal("ODBC disabled (check failed ~p)", [Other]),
-            false
-    end.
-=======
-    mongoose_helper:is_odbc_enabled(Host) orelse is_riak_enabled(Host).
->>>>>>> f7ddabac
+    mongoose_helper:is_odbc_enabled(Host) orelse is_riak_enabled(Host) orelse
+    is_cassandra_enabled(Host).
 
 is_riak_enabled(_Host) ->
     case escalus_ejabberd:rpc(mongoose_riak, get_worker, []) of
