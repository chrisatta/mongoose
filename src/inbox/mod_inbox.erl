--- conflicted
+++ resolved
@@ -146,33 +146,6 @@
 deps(_Host, Opts) ->
     groupchat_deps(Opts).
 
-<<<<<<< HEAD
--spec start(Host :: jid:server(), Opts :: list()) -> ok.
-start(Host, Opts) ->
-    FullOpts = case lists:keyfind(backend, 1, Opts) of
-                   false -> [{backend, rdbms} | Opts];
-                   _ -> Opts
-               end,
-    gen_mod:start_backend_module(?MODULE, FullOpts, callback_funs()),
-    mod_inbox_backend:init(Host, FullOpts),
-    IQDisc = gen_mod:get_opt(iqdisc, FullOpts, no_queue),
-    MucTypes = get_groupchat_types(Host),
-    lists:member(muc, MucTypes) andalso mod_inbox_muc:start(Host),
-    ejabberd_hooks:add(hooks(Host)),
-    store_bin_reset_markers(Host, FullOpts),
-    gen_iq_handler:add_iq_handler(ejabberd_sm, Host, ?NS_ESL_INBOX,
-                                  ?MODULE, process_iq, IQDisc),
-    gen_iq_handler:add_iq_handler(ejabberd_sm, Host, ?NS_ESL_INBOX_CONVERSATION,
-                                  mod_inbox_entries, process_iq_conversation, IQDisc).
-
-
--spec stop(Host :: jid:server()) -> ok.
-stop(Host) ->
-    mod_inbox_muc:stop(Host),
-    ejabberd_hooks:delete(hooks(Host)),
-    gen_iq_handler:remove_iq_handler(ejabberd_sm, Host, ?NS_ESL_INBOX),
-    gen_iq_handler:remove_iq_handler(ejabberd_sm, Host, ?NS_ESL_INBOX_CONVERSATION).
-=======
 -spec start(HostType :: mongooseim:host_type(), Opts :: list()) -> ok.
 start(HostType, Opts) ->
     FullOpts = add_default_backend(Opts),
@@ -180,8 +153,6 @@
     MucTypes = gen_mod:get_opt(groupchat, FullOpts, [muclight]),
     gen_mod:start_backend_module(?MODULE, FullOpts, callback_funs()),
     mod_inbox_backend:init(HostType, FullOpts),
-    %% TODO: update code related to mod_disco
-    mod_disco:register_feature(HostType, ?NS_ESL_INBOX),
     lists:member(muc, MucTypes) andalso mod_inbox_muc:start(HostType),
     ejabberd_hooks:add(hooks(HostType)),
     store_bin_reset_markers(HostType, FullOpts),
@@ -195,7 +166,6 @@
 
 -spec stop(HostType :: mongooseim:host_type()) -> ok.
 stop(HostType) ->
-    mod_disco:unregister_feature(HostType, ?NS_ESL_INBOX),
     mod_inbox_muc:stop(HostType),
     ejabberd_hooks:delete(hooks(HostType)),
     gen_iq_handler:remove_iq_handler_for_domain(HostType, ?NS_ESL_INBOX, ejabberd_sm),
@@ -204,7 +174,6 @@
 -spec supported_features() -> [atom()].
 supported_features() ->
     [dynamic_domains].
->>>>>>> 6433bca7
 
 -spec config_spec() -> mongoose_config_spec:config_section().
 config_spec() ->
@@ -609,22 +578,13 @@
 
 hooks(HostType) ->
     [
-<<<<<<< HEAD
-     {remove_user, Host, ?MODULE, remove_user, 50},
-     {remove_domain, Host, ?MODULE, remove_domain, 50},
-     {user_send_packet, Host, ?MODULE, user_send_packet, 70},
-     {filter_local_packet, Host, ?MODULE, filter_packet, 90},
-     {inbox_unread_count, Host, ?MODULE, inbox_unread_count, 80},
-     {get_personal_data, Host, ?MODULE, get_personal_data, 50},
-     {disco_local_features, Host, ?MODULE, add_local_features, 99}
-=======
      {remove_user, HostType, ?MODULE, remove_user, 50},
      {remove_domain, HostType, ?MODULE, remove_domain, 50},
      {user_send_packet, HostType, ?MODULE, user_send_packet, 70},
      {filter_local_packet, HostType, ?MODULE, filter_packet, 90},
      {inbox_unread_count, HostType, ?MODULE, inbox_unread_count, 80},
-     {get_personal_data, HostType, ?MODULE, get_personal_data, 50}
->>>>>>> 6433bca7
+     {get_personal_data, HostType, ?MODULE, get_personal_data, 50},
+     {disco_local_features, HostType, ?MODULE, add_local_features, 99}
     ].
 
 add_default_backend(Opts) ->
