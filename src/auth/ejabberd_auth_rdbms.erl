--- conflicted
+++ resolved
@@ -72,12 +72,8 @@
 %%% API
 %%%----------------------------------------------------------------------
 
-<<<<<<< HEAD
-start(_HostType) ->
-=======
-start(Host) ->
-    prepare_queries(Host),
->>>>>>> 2513ce3c
+start(HostType) ->
+    prepare_queries(HostType),
     ok.
 
 stop(_HostType) ->
@@ -97,13 +93,7 @@
                      LUser :: jid:luser(),
                      LServer :: jid:lserver(),
                      Password :: binary()) -> boolean().
-<<<<<<< HEAD
 check_password(_HostType, LUser, LServer, Password) ->
-    Username = mongoose_rdbms:escape_string(LUser),
-    true == check_password_wo_escape(LUser, Username, LServer, Password).
-
-=======
-check_password(LUser, LServer, Password) ->
     try execute_get_password(LServer, LUser) of
         {selected, [{Password, null}]} ->
             Password /= <<"">>; %% Password is correct, and not empty
@@ -127,7 +117,6 @@
                          class => error, reason => Reason, stacktrace => StackTrace}),
             false %% Database error
     end.
->>>>>>> 2513ce3c
 
 -spec check_password(HostType :: binary(),
                      LUser :: jid:luser(),
@@ -135,15 +124,9 @@
                      Password :: binary(),
                      Digest :: binary(),
                      DigestGen :: fun()) -> boolean().
-<<<<<<< HEAD
+
 check_password(_HostType, LUser, LServer, Password, Digest, DigestGen) ->
-    Username = mongoose_rdbms:escape_string(LUser),
-    try rdbms_queries:get_password(LServer, Username) of
-        %% Account exists, check if password is valid
-=======
-check_password(LUser, LServer, Password, Digest, DigestGen) ->
     try execute_get_password(LServer, LUser) of
->>>>>>> 2513ce3c
         {selected, [{Passwd, null}]} ->
             ejabberd_auth:check_digest(Digest, DigestGen, Password, Passwd);
         {selected, [{_Passwd, PassDetails}]} ->
@@ -165,30 +148,13 @@
             false %% Database error
     end.
 
-<<<<<<< HEAD
-
 -spec set_password(HostType :: binary(),
                    LUser :: jid:luser(),
                    LServer :: jid:lserver(),
                    Password :: binary()
                    ) -> ok | {error, not_allowed}.
 set_password(HostType, LUser, LServer, Password) ->
-    Username = mongoose_rdbms:escape_string(LUser),
     PreparedPass = prepare_password(HostType, Password),
-    case catch rdbms_queries:set_password_t(LServer, Username, PreparedPass) of
-        {atomic, ok} ->
-            ok;
-        Error ->
-            ?LOG_WARNING(#{what => set_password_failed,
-                           text => <<"Failed SQL request for set_password">>,
-                           user => LUser, server => LServer, reason => Error}),
-=======
--spec set_password(LUser :: jid:luser(),
-                   LServer :: jid:lserver(),
-                   Password :: binary()
-                   ) -> ok | {error, not_allowed}.
-set_password(LUser, LServer, Password) ->
-    PreparedPass = prepare_password(LServer, Password),
     try
         execute_set_password(LServer, LUser, PreparedPass),
         ok
@@ -197,7 +163,6 @@
             ?LOG_ERROR(#{what => set_password_failed,
                          user => LUser, server => LServer,
                          class => error, reason => Reason, stacktrace => StackTrace}),
->>>>>>> 2513ce3c
             {error, not_allowed}
     end.
 
@@ -206,16 +171,9 @@
                    LServer :: jid:lserver(),
                    Password :: binary()
                    ) -> ok | {error, exists}.
-<<<<<<< HEAD
 try_register(HostType, LUser, LServer, Password) ->
-    Username = mongoose_rdbms:escape_string(LUser),
     PreparedPass = prepare_password(HostType, Password),
-    case catch rdbms_queries:add_user(LServer, Username, PreparedPass) of
-=======
-try_register(LUser, LServer, Password) ->
-    PreparedPass = prepare_password(LServer, Password),
     try execute_add_user(LServer, LUser, PreparedPass) of
->>>>>>> 2513ce3c
         {updated, 1} ->
             ok;
         {updated, 0} ->
@@ -356,33 +314,16 @@
         Password :: binary().
 prepare_scrammed_password(Server, Iterations, Password) when is_integer(Iterations) ->
     Scram = mongoose_scram:password_to_scram(Server, Password, Iterations),
-<<<<<<< HEAD
-    PassDetails = mongoose_scram:serialize(Scram),
-    PassDetailsEscaped = mongoose_rdbms:escape_string(PassDetails),
-    EmptyPassword = mongoose_rdbms:escape_string(<<>>),
-    #{password => EmptyPassword,
-      details => PassDetailsEscaped}.
-
--spec prepare_password(HostType :: binary(), Password :: binary()) ->
-    PreparedPassword :: prepared_password().
+    #{password => <<>>,
+      details => mongoose_scram:serialize(Scram)}.
+
+-spec prepare_password(Server :: jid:server(), Password :: binary()) -> prepared_password().
 prepare_password(HostType, Password) ->
     case mongoose_scram:enabled(HostType) of
         true ->
             prepare_scrammed_password(HostType, mongoose_scram:iterations(HostType), Password);
-        _ ->
-            mongoose_rdbms:escape_string(Password)
-=======
-    #{password => <<>>,
-      details => mongoose_scram:serialize(Scram)}.
-
--spec prepare_password(Server :: jid:server(), Password :: binary()) -> prepared_password().
-prepare_password(Server, Password) ->
-    case mongoose_scram:enabled(Server) of
-        true ->
-            prepare_scrammed_password(Server, mongoose_scram:iterations(Server), Password);
         false ->
             #{password => Password}
->>>>>>> 2513ce3c
     end.
 
 -spec scram_passwords(Server, ScramIterationCount) -> ok | {error, atom()} when
@@ -443,8 +384,8 @@
 %%% DB Queries
 %%%------------------------------------------------------------------
 
--spec prepare_queries(jid:lserver()) -> any().
-prepare_queries(LServer) ->
+-spec prepare_queries(binary()) -> any().
+prepare_queries(HostType) ->
     prepare(auth_get_password, users,
             [username],
             <<"SELECT password, pass_details FROM users WHERE username = ?">>),
@@ -484,13 +425,13 @@
     prepare(auth_count_users_prefix, users,
             [username],
             <<"SELECT COUNT(*) FROM users WHERE username LIKE ? ESCAPE '$'">>),
-    prepare_count_users(LServer),
+    prepare_count_users(HostType),
     prepare(auth_count_users_without_scram, users, [],
             <<"SELECT COUNT(*) FROM users WHERE pass_details is NULL">>).
 
-prepare_count_users(LServer) ->
-    case {ejabberd_auth:get_opt(LServer, rdbms_users_number_estimate),
-          mongoose_rdbms:db_engine(LServer)} of
+prepare_count_users(HostType) ->
+    case {ejabberd_auth:get_opt(HostType, rdbms_users_number_estimate),
+          mongoose_rdbms:db_engine(HostType)} of
         {true, mysql} ->
             prepare(auth_count_users_estimate, 'information_schema.tables', [],
                     <<"SELECT table_rows FROM information_schema.tables "
