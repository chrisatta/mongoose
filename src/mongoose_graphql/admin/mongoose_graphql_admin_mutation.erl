--- conflicted
+++ resolved
@@ -6,39 +6,7 @@
 
 -include("../mongoose_graphql_types.hrl").
 
-<<<<<<< HEAD
 execute(_Ctx, _Obj, <<"domains">>, _Args) ->
     {ok, admin}.
-=======
-execute(_Ctx, _Obj, <<"addDomain">>, #{<<"domain">> := Domain, <<"hostType">> := HostType}) ->
-    case mongoose_domain_api:insert_domain(Domain, HostType) of
-        ok ->
-            {ok, #domain{domain = Domain, host_type = HostType}};
-        {error, _} = Err ->
-            Err
-    end;
-execute(_Ctx, _Obj, <<"removeDomain">>, #{<<"domain">> := Domain, <<"hostType">> := HostType}) ->
-    case mongoose_domain_api:delete_domain(Domain, HostType) of
-        ok ->
-            DomainObj = #domain{domain = Domain, host_type = HostType},
-            {ok, #{<<"domain">> => DomainObj, <<"msg">> => <<"Domain removed!">>}};
-        {error, _} = Err ->
-            Err
-    end;
-execute(_Ctx, _Obj, <<"enableDomain">>, #{<<"domain">> := Domain}) ->
-    case mongoose_domain_api:enable_domain(Domain) of
-        ok ->
-            {ok, #domain{enabled = true, domain = Domain}};
-        {error, _} = Err ->
-            Err
-    end;
-execute(_Ctx, _Obj, <<"disableDomain">>, #{<<"domain">> := Domain}) ->
-    case mongoose_domain_api:disable_domain(Domain) of
-        ok ->
-            {ok, #domain{enabled = false, domain = Domain}};
-        {error, _} = Err ->
-            Err
-    end;
 execute(_Ctx, _Obj, <<"stanza">>, _) ->
-    {ok, #{}}.
->>>>>>> c468ee6c
+    {ok, #{}}.